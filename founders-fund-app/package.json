{
  "name": "next-app",
  "version": "0.1.0",
  "private": true,
  "scripts": {
    "dev": "next dev --turbopack",
    "build": "next build --turbopack",
    "start": "next start",
    "lint": "eslint",
    "migrate": "prisma migrate deploy"
  },
  "dependencies": {
<<<<<<< HEAD
    "canvas": "^3.2.0",
    "jimp": "^1.6.0",
=======
    "@prisma/client": "^6.16.1",
>>>>>>> 4a388337
    "jspdf": "^3.0.2",
    "jspdf-autotable": "^5.0.2",
    "next": "15.5.3",
    "openai": "^5.20.1",
    "react": "19.1.0",
    "react-dom": "19.1.0",
    "tesseract.js": "^6.0.1"
  },
  "optionalDependencies": {
    "@google-cloud/vision": "^3.4.0",
    "sharp": "^0.32.6"
  },
  "devDependencies": {
    "@eslint/eslintrc": "^3",
    "@tailwindcss/postcss": "^4",
    "@testing-library/jest-dom": "^6",
    "@testing-library/react": "^16",
    "@testing-library/user-event": "^14.6.1",
    "@types/node": "^20",
    "@types/react": "^19",
    "@types/react-dom": "^19",
    "@vitejs/plugin-react": "^4",
    "autoprefixer": "^10",
    "eslint": "^9",
    "eslint-config-next": "15.5.3",
<<<<<<< HEAD
    "jsdom": "^27.0.0",
=======
    "prisma": "^6.16.1",
>>>>>>> 4a388337
    "tailwindcss": "^4",
    "typescript": "^5",
    "vitest": "^3.2.4"
  }
}<|MERGE_RESOLUTION|>--- conflicted
+++ resolved
@@ -10,12 +10,9 @@
     "migrate": "prisma migrate deploy"
   },
   "dependencies": {
-<<<<<<< HEAD
+    "@prisma/client": "^6.16.1",
     "canvas": "^3.2.0",
     "jimp": "^1.6.0",
-=======
-    "@prisma/client": "^6.16.1",
->>>>>>> 4a388337
     "jspdf": "^3.0.2",
     "jspdf-autotable": "^5.0.2",
     "next": "15.5.3",
@@ -41,11 +38,8 @@
     "autoprefixer": "^10",
     "eslint": "^9",
     "eslint-config-next": "15.5.3",
-<<<<<<< HEAD
     "jsdom": "^27.0.0",
-=======
     "prisma": "^6.16.1",
->>>>>>> 4a388337
     "tailwindcss": "^4",
     "typescript": "^5",
     "vitest": "^3.2.4"
